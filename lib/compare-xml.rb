--- conflicted
+++ resolved
@@ -8,38 +8,26 @@
     # when false, all whitespace is preserved as it is without any changes
     collapse_whitespace: true,
 
-<<<<<<< HEAD
     # when true, attribute order is not important (all attributes are sorted before comparison)
     # when false, attributes are compared in order and comparison stops on the first mismatch
     ignore_attr_order: true,
-=======
-      # when true, children of elements are always compared
-      # when false, children of elements are not compared if the root is different
-      force_children: false,
-
-      # contains an array of user specified strings that is used to ignore any attributes
-      # whose content contains a string from this array (e.g. "good automobile" contains "mobile")
-      ignore_attr_content: [],
->>>>>>> 7f9fed67
+
+    # when true, children of elements are always compared
+    # when false, children of elements are not compared if the root is different
+    force_children: false,
 
     # contains an array of user specified strings that is used to ignore any attributes
     # whose content contains a string from this array (e.g. "good automobile" contains "mobile")
     ignore_attr_content: [],
 
-<<<<<<< HEAD
     # contains an array of user-specified CSS rules used to perform attribute exclusions
     # for this to work, a CSS rule MUST contain the attribute to be excluded,
     # i.e. a[href] will exclude all "href" attributes contained in <a> tags.
     ignore_attrs: [],
-=======
-      # contains an array of user specified strings that is used to ignore any attributes
-      # whose name contains a string from this array (e.g. "good automobile" contains "mobile")
-      ignore_attrs_by_name: [],
-
-      # when true ignores XML and HTML comments
-      # when false, all comments are compared to their counterparts
-      ignore_comments: true,
->>>>>>> 7f9fed67
+
+    # contains an array of user specified strings that is used to ignore any attributes
+    # whose name contains a string from this array (e.g. "good automobile" contains "mobile")
+    ignore_attrs_by_name: [],
 
     # when true ignores XML and HTML comments
     # when false, all comments are compared to their counterparts
@@ -85,16 +73,9 @@
     #
     #   @return true if equal, [Array] differences otherwise
     #
-<<<<<<< HEAD
-    def equivalent?(n1, n2, opts = {})
-      opts = DEFAULTS_OPTS.merge(opts)
-      differences = []
-      result = compareNodes(n1, n2, opts, differences)
-=======
     def equivalent?(n1, n2, opts = {}, childopts = {}, diffchildren = false)
       opts, childopts, differences = DEFAULTS_OPTS.merge(opts), DEFAULTS_OPTS.merge(childopts), []
       result = diffchildren == true ? compareNodes(n1, n2, opts, differences, childopts, diffchildren) : compareNodes(n1, n2, opts, differences)
->>>>>>> 7f9fed67
       opts[:verbose] ? differences : result == EQUIVALENT
     end
 
@@ -117,34 +98,17 @@
     def compareNodes(n1, n2, opts, differences, childopts = {}, diffchildren = false, status = EQUIVALENT)
       if n1.class == n2.class
         case n1
-<<<<<<< HEAD
-        when Nokogiri::XML::Comment
-          status = compareCommentNodes(n1, n2, opts, differences)
-        when Nokogiri::HTML::Document
-          status = compareDocumentNodes(n1, n2, opts, differences)
-        when Nokogiri::XML::Element
-          status = compareElementNodes(n1, n2, opts, differences)
-        when Nokogiri::XML::Text
-          status = compareTextNodes(n1, n2, opts, differences)
-        else
-          raise 'Comparison only allowed between objects of type Nokogiri::XML::Node and Nokogiri::XML::NodeSet.' unless n1.is_a?(Nokogiri::XML::Node) || n1.is_a?(Nokogiri::XML::NodeSet)
-          status = compareChildren(n1.children, n2.children, opts, differences)
-=======
           when Nokogiri::XML::Comment
-            compareCommentNodes(n1, n2, opts, differences)
+            status = compareCommentNodes(n1, n2, opts, differences)
           when Nokogiri::HTML::Document
-            diffchildren == true ? compareDocumentNodes(n1, n2, opts, differences, childopts, diffchildren) : compareDocumentNodes(n1, n2, opts, differences)
+            diffchildren == true ? status = compareDocumentNodes(n1, n2, opts, differences, childopts, diffchildren) : compareDocumentNodes(n1, n2, opts, differences)
           when Nokogiri::XML::Element
             diffchildren == true ? compareElementNodes(n1, n2, opts, differences, childopts, diffchildren) : compareElementNodes(n1, n2, opts, differences)
           when Nokogiri::XML::Text
             status = compareTextNodes(n1, n2, opts, differences)
           else
-            if n1.is_a?(Nokogiri::XML::Node) || n1.is_a?(Nokogiri::XML::NodeSet)
-              status = diffchildren == true ? compareChildren(n1.children, n2.children, childopts, differences, diffchildren) : compareChildren(n1.children, n2.children, opts, differences)
-            else
-              raise 'Comparison only allowed between objects of type Nokogiri::XML::Node and Nokogiri::XML::NodeSet.'
-            end
->>>>>>> 7f9fed67
+            raise 'Comparison only allowed between objects of type Nokogiri::XML::Node and Nokogiri::XML::NodeSet.' unless n1.is_a?(Nokogiri::XML::Node) || n1.is_a?(Nokogiri::XML::NodeSet)
+            status = compareChildren(n1.children, n2.children, opts, differences)
         end
       elsif n1.nil? || n2.nil?
         status = MISSING_NODE
@@ -488,8 +452,6 @@
       false
     end
 
-<<<<<<< HEAD
-=======
     ##
     # Checks whether two given attributes should be excluded, based on their content.
     # Checks whether both attributes contain content that should be excluded, and
@@ -511,8 +473,6 @@
       false
     end
 
-
->>>>>>> 7f9fed67
     ##
     # Strips the whitespace (from beginning and end) and collapses it,
     # i.e. multiple spaces, new lines and tabs are all collapsed to a single space.
